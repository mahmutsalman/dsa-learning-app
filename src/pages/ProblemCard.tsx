--- conflicted
+++ resolved
@@ -25,21 +25,12 @@
 import { getSiblingCards } from '../utils/databaseAnalysis';
 import { useSolutionCard, solutionCardToCard, isShiftAction } from '../features/solution-card';
 import { FocusModeShortcutHandler } from '../components/FocusModeShortcutHandler';
-<<<<<<< HEAD
-import { AnswerCardDebugLogger, logAnswerCardState, logAnswerCardAction, logSolutionFlow, logEditorChange, logRaceCondition, logSetTimeoutUsage, logEditorStateValidation, logRaceConditionPerformance, logRaceConditionError, logContentLoadingSequence, logContentSequenceComplete, startTiming, endTiming, getMemoryUsage } from '../services/answerCardDebugLogger';
+import { AnswerCardDebugLogger, logAnswerCardState, logAnswerCardAction, logSolutionFlow, logEditorChange, startTiming, endTiming, getMemoryUsage } from '../services/answerCardDebugLogger';
 
 export default function ProblemCard() {
   // Track component renders for performance monitoring
   // const renderCount = 1; // Static value to prevent infinite render loop - unused
   // const componentStartTime = performance.now(); // Unused tracking variable
-=======
-import { AnswerCardDebugLogger, logAnswerCardState, logAnswerCardAction, logSolutionFlow, logEditorChange, startTiming, endTiming, trackRender, getMemoryUsage } from '../services/answerCardDebugLogger';
-
-export default function ProblemCard() {
-  // Track component renders for performance monitoring
-  const renderCount = trackRender('ProblemCard');
-  const componentStartTime = performance.now();
->>>>>>> 1ae59baa
   
   const { problemId, cardId } = useParams();
   const navigate = useNavigate();
@@ -68,7 +59,6 @@
   // Solution card functionality
   const solutionCard = useSolutionCard({
     problemId: problemId || '',
-<<<<<<< HEAD
     onSolutionToggle: async (isActive, card) => {
       console.debug('Solution card toggled:', { isActive, card });
       
@@ -90,7 +80,7 @@
         const operationId = `solutionToggle-enter-${Date.now()}`;
         
         // Log the setTimeout usage for race condition prevention analysis
-        await logSetTimeoutUsage('preventRaceCondition', 0, {
+        await logSolutionFlow('preventRaceCondition', {
           operationId,
           contentToApply: {
             codeLength: card.code?.length || 0,
@@ -111,7 +101,7 @@
         });
         
         // Log race condition prevention measure
-        await logRaceCondition('PreventionMeasure', {
+        await logSolutionFlow('PreventionMeasure', {
           operationId,
           measure: 'setTimeout_defer',
           reason: 'Ensure solution content loads after useEffect synchronization',
@@ -123,7 +113,7 @@
           const startTime = performance.now();
           
           // Log timeout execution start
-          await logRaceCondition('SetTimeoutExecution', {
+          await logSolutionFlow('SetTimeoutExecution', {
             operationId,
             executionStarted: new Date().toISOString(),
             editorStateBeforeApplication: {
@@ -148,22 +138,20 @@
           const duration = Math.round(performance.now() - startTime);
           
           // Validate that content was applied correctly
-          await logEditorStateValidation('SolutionContentApplication', {
+          await logSolutionFlow('SolutionContentApplication', {
             expectedCode: card.code || '',
             expectedNotes: card.notes || '',
-            expectedLanguage: card.language || 'javascript'
-          }, {
+            expectedLanguage: card.language || 'javascript',
             actualCode: card.code || '', // Will be set by debugSetCode/debugSetNotes
             actualNotes: card.notes || '',
-            actualLanguage: card.language || 'javascript'
-          }, {
+            actualLanguage: card.language || 'javascript',
             operationId,
             validationTiming: duration,
             trigger: 'setTimeout_completion'
           });
           
           // Log successful timeout completion
-          await logRaceCondition('SetTimeoutComplete', {
+          await logSolutionFlow('SetTimeoutComplete', {
             operationId,
             executionCompleted: new Date().toISOString(),
             totalDuration: duration,
@@ -185,10 +173,6 @@
         debugSetNotes(currentCard.notes || '');
         setLanguage(currentCard.language || 'javascript');
       }
-=======
-    onSolutionToggle: (isActive, card) => {
-      console.debug('Solution card toggled:', { isActive, card });
->>>>>>> 1ae59baa
     },
     onError: (error) => {
       console.error('Solution card error:', error);
@@ -196,7 +180,6 @@
     }
   });
 
-<<<<<<< HEAD
   // Track component renders and performance - DISABLED to prevent infinite loops
   // useEffect(() => {
   //   const renderDuration = Math.round(performance.now() - componentStartTime);
@@ -223,34 +206,6 @@
   //     operationId: `render-${renderCount}`
   //   });
   // });
-=======
-  // Track component renders and performance
-  useEffect(() => {
-    const renderDuration = Math.round(performance.now() - componentStartTime);
-    
-    logAnswerCardState('ProblemCard', 'componentRender', null, {
-      renderCount,
-      renderDuration,
-      memoryUsage: getMemoryUsage(),
-      problemId,
-      cardId,
-      hasCurrentCard: !!currentCard,
-      cardsCount: cards.length,
-      isLoading: loading,
-      hasError: !!error,
-      solutionCardActive: solutionCard.state.isActive
-    }, {
-      trigger: 'component_render',
-      renderPerformance: {
-        isSlowRender: renderDuration > 16, // 16ms = 60fps threshold
-        baselineExceeded: renderDuration > 50 // Performance baseline
-      }
-    }, {
-      duration: renderDuration,
-      operationId: `render-${renderCount}`
-    });
-  });
->>>>>>> 1ae59baa
 
   // Helper function to format time display with validation
   const formatTimeDisplay = (seconds: number, showSeconds: boolean = true): string => {
@@ -322,10 +277,6 @@
       operationId,
       trigger: 'ProblemCard.debugSetNotes',
       cardId: currentCard?.id,
-<<<<<<< HEAD
-=======
-      componentRender: trackRender('ProblemCard'),
->>>>>>> 1ae59baa
       lengthDifference: newNotes.length - notes.length
     }, {
       duration: changeLatency,
@@ -365,10 +316,6 @@
       operationId,
       trigger: 'ProblemCard.debugSetCode',
       cardId: currentCard?.id,
-<<<<<<< HEAD
-=======
-      componentRender: trackRender('ProblemCard'),
->>>>>>> 1ae59baa
       lengthDifference: newCode.length - code.length
     }, {
       duration: changeLatency,
@@ -455,7 +402,6 @@
       console.debug('ProblemCard: Skipping code auto-save - solution mode transition in progress');
       return;
     }
-<<<<<<< HEAD
     
     // Save to solution card if in solution mode, otherwise save to regular card
     if (solutionCard.state.isActive && solutionCard.state.solutionCard) {
@@ -467,9 +413,6 @@
     } else if (currentCard && code !== currentCard.code) {
       // Save to regular card
       console.debug('ProblemCard: Auto-saving code to regular card');
-=======
-    if (currentCard && code !== currentCard.code && !solutionCard.state.isActive) {
->>>>>>> 1ae59baa
       await saveCard();
     }
   }, { delay: 3000, enabled: !!currentCard && !solutionCard.state.isLoading });
@@ -480,7 +423,6 @@
       console.debug('ProblemCard: Skipping notes auto-save - solution mode transition in progress');
       return;
     }
-<<<<<<< HEAD
     
     // Save to solution card if in solution mode, otherwise save to regular card
     if (solutionCard.state.isActive && solutionCard.state.solutionCard) {
@@ -492,16 +434,6 @@
     } else if (currentCard && notes !== currentCard.notes) {
       // Save to regular card
       console.debug('ProblemCard: Auto-saving notes to regular card');
-=======
-    console.debug('ProblemCard: Notes auto-save triggered', {
-      notes,
-      currentCardNotes: currentCard?.notes,
-      isDifferent: notes !== currentCard?.notes,
-      enabled: !!currentCard,
-      solutionModeActive: solutionCard.state.isActive
-    });
-    if (currentCard && notes !== currentCard.notes && !solutionCard.state.isActive) {
->>>>>>> 1ae59baa
       await saveCard();
     }
   }, { delay: 3000, enabled: !!currentCard && !solutionCard.state.isLoading });
@@ -512,7 +444,6 @@
       console.debug('ProblemCard: Skipping language auto-save - solution mode transition in progress');
       return;
     }
-<<<<<<< HEAD
     
     // Save to solution card if in solution mode, otherwise save to regular card
     if (solutionCard.state.isActive && solutionCard.state.solutionCard) {
@@ -524,9 +455,6 @@
     } else if (currentCard && language !== currentCard.language) {
       // Save to regular card
       console.debug('ProblemCard: Auto-saving language to regular card');
-=======
-    if (currentCard && language !== currentCard.language && !solutionCard.state.isActive) {
->>>>>>> 1ae59baa
       await saveCard();
     }
   }, { delay: 1000, enabled: !!currentCard && !solutionCard.state.isLoading }); // Faster save for language changes
@@ -566,7 +494,6 @@
   }, [problemId]);
 
   // Cleanup originalCardRef when problem changes or component unmounts
-<<<<<<< HEAD
   useEffect(() => {
     // Clear stored original card when switching problems to prevent memory leaks
     return () => {
@@ -579,20 +506,6 @@
 
   // Check for previous problem in session storage (for back navigation from related problems)
   useEffect(() => {
-=======
-  useEffect(() => {
-    // Clear stored original card when switching problems to prevent memory leaks
-    return () => {
-      if (originalCardRef.current) {
-        console.debug('ProblemCard: Cleaning up originalCardRef on problem change/unmount');
-        originalCardRef.current = null;
-      }
-    };
-  }, [problemId]);
-
-  // Check for previous problem in session storage (for back navigation from related problems)
-  useEffect(() => {
->>>>>>> 1ae59baa
     const previousId = sessionStorage.getItem('previousProblem');
     if (previousId && previousId !== problemId) {
       setPreviousProblemId(previousId);
@@ -665,11 +578,10 @@
 
   // Sync editor state when current card changes
   useEffect(() => {
-<<<<<<< HEAD
     const operationId = `useEffect-currentCard-${Date.now()}`;
     
     // Log the start of this critical useEffect for race condition analysis
-    logRaceCondition('UseEffectStart', {
+    logSolutionFlow('UseEffectStart', {
       operationId,
       trigger: 'useEffect[currentCard, solutionCard.state.isActive]',
       currentCard: currentCard?.id,
@@ -682,21 +594,14 @@
     
     console.debug('ProblemCard: Card changed, syncing editor state', {
       operationId,
-=======
-    console.debug('ProblemCard: Card changed, syncing editor state', {
->>>>>>> 1ae59baa
       cardId: currentCard?.id,
       cardNotes: currentCard?.notes,
       cardCode: currentCard?.code,
       cardLanguage: currentCard?.language,
       notesLength: currentCard?.notes?.length || 0,
       isSolutionCard: currentCard?.is_solution || false,
-<<<<<<< HEAD
       codePreview: currentCard?.code?.substring(0, 50) || '(empty)',
       solutionModeActive: solutionCard.state.isActive
-=======
-      codePreview: currentCard?.code?.substring(0, 50) || '(empty)'
->>>>>>> 1ae59baa
     });
     
     if (currentCard) {
@@ -713,7 +618,6 @@
       }, {
         timestamp: new Date().toISOString(),
         triggerContext: 'useEffect[currentCard]',
-<<<<<<< HEAD
         editorSyncPending: true,
         solutionModeActive: solutionCard.state.isActive,
         operationId
@@ -723,7 +627,7 @@
       // When in solution mode, the onSolutionToggle callback handles editor state
       if (!solutionCard.state.isActive) {
         // Log race condition avoidance - normal card sync path
-        logRaceCondition('RaceConditionAvoidance', {
+        logSolutionFlow('RaceConditionAvoidance', {
           operationId,
           action: 'regular_card_sync',
           reason: 'Not in solution mode, safe to sync with currentCard',
@@ -740,15 +644,13 @@
         });
         
         // Validate before sync
-        logEditorStateValidation('PreRegularCardSync', {
+        logSolutionFlow('PreRegularCardSync', {
           expectedCode: currentCard.code || '',
           expectedNotes: currentCard.notes || '',
-          expectedLanguage: currentCard.language || 'javascript'
-        }, {
+          expectedLanguage: currentCard.language || 'javascript',
           currentCode: code,
           currentNotes: notes,
-          currentLanguage: language
-        }, {
+          currentLanguage: language,
           operationId,
           syncType: 'regular_card_to_editor'
         });
@@ -759,15 +661,13 @@
         
         // Post-sync validation
         setTimeout(async () => {
-          await logEditorStateValidation('PostRegularCardSync', {
+          await logSolutionFlow('PostRegularCardSync', {
             expectedCode: currentCard.code || '',
             expectedNotes: currentCard.notes || '',
-            expectedLanguage: currentCard.language || 'javascript'
-          }, {
+            expectedLanguage: currentCard.language || 'javascript',
             appliedCode: currentCard.code || '', // These should match now
             appliedNotes: currentCard.notes || '',
-            appliedLanguage: currentCard.language || 'javascript'
-          }, {
+            appliedLanguage: currentCard.language || 'javascript',
             operationId,
             syncType: 'regular_card_to_editor',
             delayedValidation: true
@@ -775,7 +675,7 @@
         }, 10);
       } else {
         // Log race condition prevention - skipping sync in solution mode
-        logRaceCondition('RaceConditionPrevention', {
+        logSolutionFlow('RaceConditionPrevention', {
           operationId,
           action: 'skip_regular_sync',
           reason: 'Solution mode active, letting onSolutionToggle handle editor state',
@@ -801,7 +701,7 @@
     }
     
     // Log completion of this useEffect execution
-    logRaceCondition('UseEffectComplete', {
+    logSolutionFlow('UseEffectComplete', {
       operationId,
       trigger: 'useEffect[currentCard, solutionCard.state.isActive]',
       completionTime: new Date().toISOString(),
@@ -810,19 +710,6 @@
     });
     
   }, [currentCard, solutionCard.state.isActive]);
-=======
-        editorSyncPending: true
-      });
-      
-      // Always sync editor state with current card
-      // This ensures editors display the correct content for both regular and solution cards
-      debugSetCode(currentCard.code || '');
-      debugSetNotes(currentCard.notes || '');
-      setLanguage(currentCard.language || 'javascript');
-    }
-    
-  }, [currentCard]);
->>>>>>> 1ae59baa
 
   const loadProblem = async () => {
     const operationId = `loadProblem-${problemId}-${Date.now()}`;
@@ -995,7 +882,6 @@
       } else {
         // At last card, create new card
         createNewCard();
-<<<<<<< HEAD
       }
     }
   };
@@ -1003,12 +889,11 @@
   // Solution card toggle handler with comprehensive error handling and performance monitoring
   const handleSolutionToggle = useCallback(async (event: React.KeyboardEvent | React.MouseEvent) => {
     const operationId = `handleSolutionToggle-${Date.now()}`;
-    const sequenceId = `solutionToggle-sequence-${operationId}`;
     const startTime = performance.now();
     const initialMemory = getMemoryUsage();
     
     // Start sequence tracking for content loading operations
-    await logContentLoadingSequence(sequenceId, 'ToggleInitiated', {
+    await logSolutionFlow('ToggleInitiated', {
       operationId,
       eventType: event.type,
       isShiftAction: isShiftAction(event),
@@ -1021,24 +906,23 @@
     
     // Prevent rapid toggles - check if solution card is already processing
     if (solutionCard.state.isLoading) {
-        await logContentLoadingSequence(sequenceId, 'RapidTogglePrevented', {
+        await logSolutionFlow('RapidTogglePrevented', {
           reason: 'Solution card operation already in progress',
           currentState: solutionCard.state,
           operationId
         });
         
-        await logRaceConditionError('rapid_toggle_prevented', {
+        await logSolutionFlow('rapid_toggle_prevented', {
           reason: 'Solution card operation already in progress',
           currentState: solutionCard.state,
-          operationId
-        }, null, { 
+          operationId,
           preventedUserError: true,
           gracefulHandling: true 
         });
         await logSolutionFlow('HandleToggleSkipped', 'Skipping toggle - solution card operation already in progress');
         
         // Complete sequence tracking
-        await logContentSequenceComplete(sequenceId, {
+        await logSolutionFlow('SequenceComplete', {
           outcome: 'prevented_rapid_toggle',
           reason: 'loading_in_progress'
         });
@@ -1249,7 +1133,7 @@
       const memoryDelta = getMemoryUsage() - initialMemory;
       
       // Log comprehensive error information
-      await logRaceConditionError('solution_toggle_failure', error, {
+      await logSolutionFlow('solution_toggle_failure', {
         attemptedRecovery: 'fallback_to_previous_state',
         recoverabilityAssessment: 'high', // User can retry the operation
         dataLossRisk: 'none' // No content should be lost
@@ -1274,10 +1158,11 @@
       // Attempt graceful recovery - ensure editor state is consistent
       try {
         if (currentCard) {
-          await logRaceConditionError('attempting_recovery', {
+          await logSolutionFlow('attempting_recovery', {
             recoveryAction: 'restore_editor_consistency',
-            targetState: 'editor_matches_currentCard'
-          }, null, { operationId });
+            targetState: 'editor_matches_currentCard',
+            operationId
+          });
           
           // Force editor to match current card state
           debugSetCode(currentCard.code || '');
@@ -1286,11 +1171,10 @@
           
           // Validate recovery
           setTimeout(async () => {
-            await logEditorStateValidation('ErrorRecoveryValidation', {
+            await logSolutionFlow('ErrorRecoveryValidation', {
               expectedCode: currentCard.code || '',
               expectedNotes: currentCard.notes || '',
-              expectedLanguage: currentCard.language || 'javascript'
-            }, {
+              expectedLanguage: currentCard.language || 'javascript',
               actualCode: currentCard.code || '',
               actualNotes: currentCard.notes || '',
               actualLanguage: currentCard.language || 'javascript'
@@ -1301,7 +1185,7 @@
           }, 10);
         }
       } catch (recoveryError) {
-        await logRaceConditionError('recovery_failure', recoveryError, null, {
+        await logSolutionFlow('recovery_failure', {
           operationId,
           criticalError: true,
           userImpact: 'HIGH'
@@ -1313,7 +1197,7 @@
       const finalMemory = getMemoryUsage();
       const memoryDelta = finalMemory - initialMemory;
       
-      await logRaceConditionPerformance(operationId, {
+      await logSolutionFlow('PerformanceComplete', {
         totalDuration,
         memoryDelta,
         finalMemoryUsage: finalMemory,
@@ -1327,7 +1211,7 @@
       });
       
       // Complete sequence tracking
-      await logContentSequenceComplete(sequenceId, {
+      await logSolutionFlow('SequenceComplete', {
         outcome: 'completed_successfully',
         totalDuration: totalDuration,
         memoryDelta,
@@ -1400,8 +1284,6 @@
       } else {
         // No cards left at all, go back to dashboard
         navigate('/');
-=======
->>>>>>> 1ae59baa
       }
 
       // Close modal
@@ -1414,291 +1296,6 @@
     }
   };
 
-<<<<<<< HEAD
-=======
-  // Solution card toggle handler
-  const handleSolutionToggle = useCallback(async (event: React.KeyboardEvent | React.MouseEvent) => {
-    // Prevent rapid toggles - check if solution card is already processing
-    if (solutionCard.state.isLoading) {
-      await logSolutionFlow('HandleToggleSkipped', 'Skipping toggle - solution card operation already in progress');
-      return;
-    }
-    
-    // Log the initial state before any actions
-    await logSolutionFlow('HandleToggleStart', {
-      problemId,
-      currentCardId: currentCard?.id,
-      isShiftAction: isShiftAction(event),
-      solutionCardActive: solutionCard.state.isActive,
-      solutionCardExists: !!solutionCard.state.solutionCard,
-      currentCode: code.substring(0, 100) + '...',
-      currentNotes: notes.substring(0, 100) + '...',
-      currentLanguage: language,
-      solutionCardLoading: solutionCard.state.isLoading
-    });
-
-    if (!isShiftAction(event)) {
-      // Not shift+click, handle regular navigation
-      await logAnswerCardAction('RegularNavigation', 'Navigating to next card instead of solution toggle');
-      navigateToCard('next');
-      return;
-    }
-
-    // This is a shift+click - check current mode and act accordingly
-    await logAnswerCardAction('ShiftClick', 'Shift+click detected, processing solution toggle', {
-      isActive: solutionCard.state.isActive,
-      hasSolution: !!solutionCard.state.solutionCard
-    });
-
-    try {
-      if (solutionCard.state.isActive) {
-        // Already in solution mode - exit back to regular cards
-        await logSolutionFlow('ExitSolutionMode', 'Exiting solution mode, returning to regular card');
-        
-        solutionCard.actions.exitSolution();
-        
-        // Restore original regular card data
-        const originalCard = originalCardRef.current;
-        if (originalCard) {
-          await logEditorChange('RestoreFromSolution', {
-            code: originalCard.code,
-            notes: originalCard.notes,
-            language: originalCard.language,
-            cardId: originalCard.id
-          }, { originalCardStored: true, restorationStarted: true });
-          
-          // Use React's batch update approach for more reliable state restoration
-          // First restore the card context, then update editor states synchronously
-          setCurrentCard(originalCard);
-          
-          // Set editor states immediately to avoid timing issues
-          // These will trigger re-renders but ensure consistent state
-          debugSetCode(originalCard.code || '');
-          debugSetNotes(originalCard.notes || '');
-          setLanguage(originalCard.language || 'javascript');
-          
-          // Clear the stored original card to prevent memory leaks
-          originalCardRef.current = null;
-          
-          await logSolutionFlow('RestoreComplete', 'Successfully restored original card state', {
-            restoredCardId: originalCard.id,
-            restoredCodeLength: (originalCard.code || '').length,
-            restoredNotesLength: (originalCard.notes || '').length,
-            restoredLanguage: originalCard.language || 'javascript'
-          });
-        } else {
-          await logSolutionFlow('ExitSolutionError', 'No original card stored to restore from - user may lose unsaved changes');
-          
-          // Fallback: Try to restore to the current card if available
-          if (currentCard && !solutionCard.state.isActive) {
-            await logSolutionFlow('FallbackRestore', 'Attempting fallback restoration to current card', {
-              fallbackCardId: currentCard.id
-            });
-            
-            // Don't change the current card, just ensure editor state is consistent
-            debugSetCode(currentCard.code || '');
-            debugSetNotes(currentCard.notes || '');
-            setLanguage(currentCard.language || 'javascript');
-          }
-        }
-        
-        await logSolutionFlow('ExitSolutionComplete', 'Successfully exited solution mode', {
-          finalState: {
-            isActive: solutionCard.state.isActive,
-            currentCardId: currentCard?.id,
-            currentCode: code.length,
-            currentNotes: notes.length,
-            currentLanguage: language,
-            originalCardCleared: originalCardRef.current === null
-          },
-          validationChecks: {
-            solutionModeExited: !solutionCard.state.isActive,
-            editorsRestored: true,
-            memoryCleared: originalCardRef.current === null
-          }
-        });
-      } else {
-        // Not in solution mode - enter solution view
-        await logSolutionFlow('EnterSolutionMode', 'Entering solution mode, calling toggle API');
-        
-        // Store the current regular card before switching to solution
-        // CRITICAL: Store the current editor state, not just the card database state
-        if (currentCard) {
-          originalCardRef.current = { 
-            ...currentCard,
-            // Override with current editor state to preserve unsaved changes
-            code: code,
-            notes: notes,
-            language: language
-          };
-          await logSolutionFlow('StoreOriginalCard', 'Stored original card with current editor state for restoration', {
-            originalCardId: currentCard.id,
-            originalCardCode: code.length, // Use current editor code, not card.code
-            originalCardNotes: notes.length, // Use current editor notes, not card.notes
-            originalLanguage: language, // Use current editor language
-            dbCardCode: currentCard.code.length, // Log db state for comparison
-            dbCardNotes: currentCard.notes.length,
-            hasUnsavedCode: code !== currentCard.code,
-            hasUnsavedNotes: notes !== currentCard.notes,
-            hasUnsavedLanguage: language !== currentCard.language
-          });
-        }
-        
-        const toggleResult = await solutionCard.actions.toggle();
-        
-        await logSolutionFlow('ToggleApiComplete', 'Toggle API completed, checking result', {
-          apiResult: toggleResult,
-          isActive: solutionCard.state.isActive,
-          hasSolutionCard: !!solutionCard.state.solutionCard,
-          solutionCardData: toggleResult?.card ? {
-            id: toggleResult.card.id,
-            problemId: toggleResult.card.problem_id,
-            codeLength: toggleResult.card.code.length,
-            notesLength: toggleResult.card.notes.length,
-            language: toggleResult.card.language
-          } : null
-        });
-        
-        if (toggleResult?.isViewingSolution && toggleResult?.card) {
-          // Update editors with solution data
-          const solution = solutionCardToCard(toggleResult.card);
-          
-          await logSolutionFlow('ConvertSolutionCard', 'Converting solution card to regular card format', {
-            originalSolution: {
-              id: toggleResult.card.id,
-              problemId: toggleResult.card.problem_id,
-              codeLength: toggleResult.card.code.length,
-              notesLength: toggleResult.card.notes.length,
-              language: toggleResult.card.language,
-              codePreview: toggleResult.card.code.substring(0, 50),
-              notesPreview: toggleResult.card.notes.substring(0, 50)
-            },
-            convertedCard: {
-              id: solution.id,
-              problemId: solution.problem_id,
-              codeLength: solution.code.length,
-              notesLength: solution.notes.length,
-              cardNumber: solution.card_number,
-              language: solution.language,
-              codePreview: solution.code.substring(0, 50),
-              notesPreview: solution.notes.substring(0, 50)
-            }
-          });
-          
-          await logEditorChange('LoadSolutionData', {
-            code: solution.code,
-            notes: solution.notes,
-            language: solution.language,
-            cardId: solution.id
-          });
-          
-          // Use React's batch update approach for reliable solution state loading
-          // First set the card context, then update editor states synchronously
-          setCurrentCard(solution);
-          
-          // Set editor states immediately to ensure solution data is loaded correctly
-          // This matches the exit solution pattern and ensures consistent behavior
-          debugSetCode(solution.code || '');
-          debugSetNotes(solution.notes || '');
-          setLanguage(solution.language || 'javascript');
-          
-          await logSolutionFlow('EnterSolutionComplete', 'Successfully entered solution mode and updated editors', {
-            newCurrentCardId: solution.id,
-            editorsUpdatedDirectly: true,
-            solutionDataPreservation: {
-              codePreserved: solution.code === solutionCard.state.solutionCard.code,
-              notesPreserved: solution.notes === solutionCard.state.solutionCard.notes,
-              languagePreserved: solution.language === solutionCard.state.solutionCard.language
-            },
-            editorState: {
-              codeLength: (solution.code || '').length,
-              notesLength: (solution.notes || '').length,
-              language: solution.language || 'javascript'
-            }
-          });
-        } else {
-          await logSolutionFlow('EnterSolutionError', 'Toggle succeeded but no solution card returned', {
-            apiResult: toggleResult,
-            solutionState: solutionCard.state
-          });
-        }
-      }
-    } catch (error) {
-      await logSolutionFlow('HandleToggleError', 'Error during solution toggle', {
-        error: error instanceof Error ? error.message : String(error),
-        solutionState: solutionCard.state
-      });
-      console.error('Failed to toggle solution view:', error);
-    }
-
-    await logSolutionFlow('HandleToggleComplete', 'Solution toggle handler completed', {
-      finalState: {
-        solutionActive: solutionCard.state.isActive,
-        currentCardId: currentCard?.id,
-        codeLength: code.length,
-        notesLength: notes.length,
-        language: language,
-        hasSolutionCard: !!solutionCard.state.solutionCard,
-        originalCardStored: !!originalCardRef.current
-      },
-      stateValidation: {
-        // When in solution mode, should have solution card and original card stored
-        solutionModeValid: solutionCard.state.isActive ? !!solutionCard.state.solutionCard : true,
-        originalCardManagement: solutionCard.state.isActive ? !!originalCardRef.current : originalCardRef.current === null,
-        editorsConsistent: true,
-        memoryUsage: getMemoryUsage()
-      },
-      transitionSuccess: true
-    });
-  }, [solutionCard, currentCard, navigateToCard, problemId, code, notes, language]);
-
-  const deleteCard = async () => {
-    if (!currentCard || !currentCard.parent_card_id) {
-      console.error('Cannot delete main card or no card selected');
-      return;
-    }
-
-    try {
-      setDeleteModal(prev => ({ ...prev, isDeleting: true }));
-
-      // Call backend to delete the card
-      await invoke('delete_card', { id: currentCard.id });
-
-      // Update local state - remove the deleted card
-      const updatedCards = cards.filter(card => card.id !== currentCard.id);
-      setCards(updatedCards);
-
-      // Navigate to appropriate card after deletion
-      if (updatedCards.length > 0) {
-        const allProblemCards = updatedCards
-          .filter(card => card.problem_id === currentCard.problem_id)
-          .sort((a, b) => a.card_number - b.card_number);
-
-        if (allProblemCards.length > 0) {
-          // Navigate to the first available card for this problem
-          const targetCard = allProblemCards[0];
-          setCurrentCard(targetCard);
-          navigate(`/problem/${problemId}/card/${targetCard.id}`);
-        } else {
-          // No cards left for this problem, go back to dashboard
-          navigate('/');
-        }
-      } else {
-        // No cards left at all, go back to dashboard
-        navigate('/');
-      }
-
-      // Close modal
-      setDeleteModal({ isOpen: false, isDeleting: false });
-      
-    } catch (err) {
-      console.error('Failed to delete card:', err);
-      setDeleteModal(prev => ({ ...prev, isDeleting: false }));
-      // Modal stays open on error so user can try again
-    }
-  };
-
->>>>>>> 1ae59baa
 
   const toggleTimer = async () => {
     try {
@@ -1785,15 +1382,9 @@
                 language={language}
                 onLanguageChange={setLanguage}
                 timer={timer}
-<<<<<<< HEAD
-                codeAutoSave={solutionCard.state.isActive ? solutionCard.state.codeAutoSave : codeAutoSave}
-                notesAutoSave={solutionCard.state.isActive ? solutionCard.state.notesAutoSave : notesAutoSave}
-                languageAutoSave={solutionCard.state.isActive ? solutionCard.state.languageAutoSave : languageAutoSave}
-=======
                 codeAutoSave={codeAutoSave}
                 notesAutoSave={notesAutoSave}
                 languageAutoSave={languageAutoSave}
->>>>>>> 1ae59baa
                 recordingState={recording.recordingState}
                 onToggleTimer={toggleTimer}
                 onToggleRecording={toggleRecording}
@@ -1926,15 +1517,9 @@
               language={language}
               onLanguageChange={setLanguage}
               timer={timer}
-<<<<<<< HEAD
-              codeAutoSave={solutionCard.state.isActive ? solutionCard.state.codeAutoSave : codeAutoSave}
-              notesAutoSave={solutionCard.state.isActive ? solutionCard.state.notesAutoSave : notesAutoSave}
-              languageAutoSave={solutionCard.state.isActive ? solutionCard.state.languageAutoSave : languageAutoSave}
-=======
               codeAutoSave={codeAutoSave}
               notesAutoSave={notesAutoSave}
               languageAutoSave={languageAutoSave}
->>>>>>> 1ae59baa
               recordingState={recording.recordingState}
               onToggleTimer={toggleTimer}
               onToggleRecording={toggleRecording}
